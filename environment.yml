--- conflicted
+++ resolved
@@ -1,31 +1,3 @@
-#name: smap_io
-#channels:
-#- conda-forge
-#dependencies:
-#- numpy
-#- h5py
-#- netcdf4
-#- pyproj
-#- pandas
-#- pyresample
-#- pip
-#- pip:
-#  - git+https://github.com/sebhahn/datedown@da7f25d206593a2b4c53d74e331565332227eebb
-#  - ease-grid
-#  - pygeobase
-#  - pygeogrids
-#  - pytesmo
-##  - repurpose
-#  - trollsift==0.2.1
-#  - pynetcf
-#  - more_itertools
-#  - parse
-#  - pytest
-#  - pytest-cov
-#  - coverage
-#  - yapf
-#  - git+https://github.com/ThoUnt96/repurpose.git@SMAP_L3_V9_implementation
-
 name: smap_io
 channels:
 - conda-forge
@@ -38,11 +10,7 @@
   - pyproj
   - pandas
   - pyresample
-<<<<<<< HEAD
 #  - repurpose 
-=======
-  - repurpose
->>>>>>> 656d6420
   - ease-grid
   - pygeobase
   - pygeogrids
@@ -50,9 +18,5 @@
   - trollsift==0.2.1
   - pynetcf
   - parse
-<<<<<<< HEAD
   - yapf
-  - git+https://github.com/ThoUnt96/repurpose.git@SMAP_L3_V9_implementation
-=======
-  - yapf
->>>>>>> 656d6420
+  - git+https://github.com/ThoUnt96/repurpose.git@SMAP_L3_V9_implementation